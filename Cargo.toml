[package]
name = "valence"
version.workspace = true
edition.workspace = true
description = "A framework for building Minecraft servers in Rust."
documentation.workspace = true
repository.workspace = true
readme = "README.md"
license.workspace = true
keywords = ["minecraft", "gamedev", "server", "ecs"]
categories = ["game-engines"]

[features]
default = [
    "advancement",
    "anvil",
    "boss_bar",
    "inventory",
    "log",
    "network",
    "player_list",
    "world_border",
<<<<<<< HEAD
    "schem",
=======
    "weather",
>>>>>>> 5058a8c3
]
advancement = ["dep:valence_advancement"]
anvil = ["dep:valence_anvil"]
boss_bar = ["dep:valence_boss_bar"]
inventory = ["dep:valence_inventory"]
log = ["dep:bevy_log"]
network = ["dep:valence_network"]
player_list = ["dep:valence_player_list"]
world_border = ["dep:valence_world_border"]
<<<<<<< HEAD
schem = ["dep:valence_schem"]
=======
weather = ["dep:valence_weather"]
>>>>>>> 5058a8c3

[dependencies]
anyhow.workspace = true
bevy_app.workspace = true
bevy_ecs.workspace = true
bevy_log = { workspace = true, optional = true }
glam.workspace = true
uuid.workspace = true
bytes.workspace = true
rand.workspace = true
valence_advancement = { workspace = true, optional = true }
valence_anvil = { workspace = true, optional = true }
valence_biome.workspace = true
valence_block.workspace = true
valence_boss_bar = { workspace = true, optional = true }
valence_client.workspace = true
valence_core.workspace = true
valence_dimension.workspace = true
valence_entity.workspace = true
valence_layer.workspace = true
valence_inventory = { workspace = true, optional = true }
valence_nbt.workspace = true
valence_network = { workspace = true, optional = true }
valence_player_list = { workspace = true, optional = true }
valence_registry.workspace = true
valence_world_border = { workspace = true, optional = true }
<<<<<<< HEAD
valence_schem = { workspace = true, optional = true }
=======
valence_packet.workspace = true
valence_weather = { workspace = true, optional = true }
>>>>>>> 5058a8c3

[dev-dependencies]
anyhow.workspace = true
clap.workspace = true
criterion.workspace = true
flume.workspace = true
noise.workspace = true              # For the terrain example.
tracing.workspace = true

[dev-dependencies.reqwest]
workspace = true
default-features = false
features = ["rustls-tls", "blocking", "stream"]

[[bench]]
name = "main"
harness = false

[profile.dev.package."*"]
opt-level = 3

[profile.dev]
opt-level = 1

[workspace]
members = ["crates/*", "tools/*"]
exclude = []
resolver = "2"

[workspace.package]
version = "0.2.0-dev+mc.1.20.1"
edition = "2021"
repository = "https://github.com/valence-rs/valence"
documentation = "https://docs.rs/valence/"
license = "MIT"

[workspace.dependencies]
aes = "0.8.2"
anyhow = { version = "1.0.70", features = ["backtrace"] }
approx = "0.5.1"
arrayvec = "0.7.2"
async-trait = "0.1.60"
atty = "0.2.14"
base64 = "0.21.0"
bevy_app = { version = "0.11", default-features = false }
bevy_ecs = { version = "0.11", default-features = false }
bevy_hierarchy = { version = "0.11", default-features = false }
bevy_log = { version = "0.11" }
bevy_mod_debugdump = { version = "0.8.0", default-features = false }
bevy_utils = { version = "0.11" }
bitfield-struct = "0.3.1"
byteorder = "1.4.3"
bytes = "1.2.1"
cesu8 = "1.1.0"
cfb8 = "0.8.1"
clap = { version = "4.0.30", features = ["derive"] }
criterion = "0.4.0"
directories = "5.0.0"
eframe = { version = "0.22.0", default-features = false }
egui = "0.22.0"
egui_dock = "0.6"
enum-map = "2.5.0"
flate2 = "1.0.24"
flume = "0.10.14"
fs_extra = "1.2.0"
glam = "0.23.0"
heck = "0.4.0"
hmac = "0.12.1"
indexmap = "1.9.3"
image = "0.24.6"
itertools = "0.10.5"
lru = "0.10.0"
noise = "0.8.2"
num = "0.4.0"
num-bigint = "0.4.3"
num-integer = "0.1.45"
owo-colors = "3.5.0"
parking_lot = "0.12.1"
paste = "1.0.11"
pretty_assertions = "1.3.0"
proc-macro2 = "1.0.56"
quote = "1.0.26"
rand = "0.8.5"
rayon = "1.7.0"
regex = "1.6.0"
reqwest = { version = "0.11.12", default-features = false }
rfd = "0.11.3"
rsa = "0.7.2"
rsa-der = "0.3.0"
rustc-hash = "1.1.0"
serde = "1.0.160"
serde_json = "1.0.96"
sha1 = "0.10.5"
sha2 = "0.10.6"
syn = "2.0.15"
syntect = { version = "5.0.0", default-features = false }
tempfile = "3.3.0"
thiserror = "1.0.40"
time = "0.3.17"
tokio = { version = "1.27.0", features = ["full"] }
toml = "0.7.2"
tracing = "0.1.37"
tracing-subscriber = "0.3.16"
url = { version = "2.2.2", features = ["serde"] }
uuid = "1.3.1"
valence_advancement.path = "crates/valence_advancement"
valence_anvil.path = "crates/valence_anvil"
valence_schem.path = "crates/valence_schem"
valence_biome.path = "crates/valence_biome"
valence_block.path = "crates/valence_block"
valence_build_utils.path = "crates/valence_build_utils"
valence_client.path = "crates/valence_client"
valence_core_macros.path = "crates/valence_core_macros"
valence_packet_macros.path = "crates/valence_packet_macros"
valence_core.path = "crates/valence_core"
valence_dimension.path = "crates/valence_dimension"
valence_entity.path = "crates/valence_entity"
valence_layer.path = "crates/valence_layer"
valence_inventory.path = "crates/valence_inventory"
valence_nbt = { path = "crates/valence_nbt", features = ["uuid"] }
valence_network.path = "crates/valence_network"
valence_player_list.path = "crates/valence_player_list"
valence_registry.path = "crates/valence_registry"
valence_world_border.path = "crates/valence_world_border"
valence_boss_bar.path = "crates/valence_boss_bar"
valence_packet.path = "crates/valence_packet"
valence_weather.path = "crates/valence_weather"
valence.path = "."
zip = "0.6.3"<|MERGE_RESOLUTION|>--- conflicted
+++ resolved
@@ -20,11 +20,8 @@
     "network",
     "player_list",
     "world_border",
-<<<<<<< HEAD
     "schem",
-=======
     "weather",
->>>>>>> 5058a8c3
 ]
 advancement = ["dep:valence_advancement"]
 anvil = ["dep:valence_anvil"]
@@ -34,11 +31,8 @@
 network = ["dep:valence_network"]
 player_list = ["dep:valence_player_list"]
 world_border = ["dep:valence_world_border"]
-<<<<<<< HEAD
 schem = ["dep:valence_schem"]
-=======
 weather = ["dep:valence_weather"]
->>>>>>> 5058a8c3
 
 [dependencies]
 anyhow.workspace = true
@@ -65,12 +59,9 @@
 valence_player_list = { workspace = true, optional = true }
 valence_registry.workspace = true
 valence_world_border = { workspace = true, optional = true }
-<<<<<<< HEAD
 valence_schem = { workspace = true, optional = true }
-=======
 valence_packet.workspace = true
 valence_weather = { workspace = true, optional = true }
->>>>>>> 5058a8c3
 
 [dev-dependencies]
 anyhow.workspace = true
